'use strict';

const fs = require('fs');
const {GetObjectCommand, PutObjectCommand, S3Client} = require('@aws-sdk/client-s3');
const logger = require('../logging/logger');

/** Returns S3 Service object with functions to get objects from an S3 bucket and put objects in an S3 bucket */

function createS3Service() {
    const s3client = new S3Client({
        region: 'eu-west-2',
        credentials: {
            accessKeyId: process.env.ACCESS_KEY,
            secretAccessKey: process.env.SECRET_ACCESS_KEY
        },
        endpoint: process.env.NODE_ENV === 'local' ? 'http://localhost:4566' : undefined,
        forcePathStyle: !!(process.env.NODE_ENV === 'local')
    });

    /**
     * Gets a JSON object with a key that matches the given key from a given S3 bucket
     * @param {string} bucket - The bucket to get the object from
     * @param {string} key - The key to match with a json in the bucket
     * @returns JSON object from bucket with key matching given key
     */
    async function getFromS3(bucket, key) {
        // validates that the S3 response is a JSON
        function validateS3Response(response) {
            if (response.ContentType !== 'application/json') {
                throw new Error(`${response.ContentType} content type is not supported`);
            } else {
                logger.info('File retrieved from S3 is valid');
            }
        }
        logger.info(process.env.KMS_KEY);
        const content = {
            Bucket: bucket,
            Key: `${key}`,
            ServerSideEncryption: 'aws:kms',
            SSEKMSKeyId: process.env.KMS_KEY
        };

        try {
            logger.info('Getting from S3');
            const response = await s3client.send(new GetObjectCommand(content));
            logger.info('Got from S3');
            validateS3Response(response);
            const str = await response.Body.transformToString();
            const json = JSON.parse(str);
            return json;
        } catch (err) {
            logger.error(err);
            throw err;
        }
    }

    /**
     * Puts given pdf in a given S3 bucket
     * @param {string} bucket - The bucket to put the pdf in
     * @param {string} pdf  - The name of the pdf to be put into S3
     */
    async function putInS3(bucket, object, key) {
<<<<<<< HEAD
        logger.info('Putting in S3');
        let data;
        fs.readFile(`./${object}`, function(err, file) {
            if (err) {
                logger.error(err);
            }
            data = file;
        });

        const command = new PutObjectCommand({
            Bucket: bucket,
            Key: `${key}`,
            Body: data,
            contentType: 'application/pdf',
            ServerSideEncryption: 'aws:kms',
            SSEKMSKeyId: process.env.KMS_KEY
=======
        return new Promise((res, rej) => {
            logger.info('Putting in S3');
            fs.readFile(`./${object}`, async function(error, file) {
                if (error) {
                    logger.error(error);
                    rej(error);
                }

                const command = new PutObjectCommand({
                    Bucket: bucket,
                    Key: `${key}`,
                    Body: file,
                    contentType: 'application/pdf',
                    ServerSideEncryption: 'aws:kms',
                    SSEKMSKeyId: process.env.KMS_KEY
                });

                try {
                    const response = await s3client.send(command);
                    res(response);
                } catch (err) {
                    logger.error(err);
                    rej(err);
                }
            });
>>>>>>> 4e54331a
        });

        try {
            const response = await s3client.send(command);
            logger.info(response);
            return response;
        } catch (errr) {
            logger.error(errr);
            return {};
        }
    }

    return Object.freeze({
        getFromS3,
        putInS3
    });
}

module.exports = createS3Service;<|MERGE_RESOLUTION|>--- conflicted
+++ resolved
@@ -60,24 +60,6 @@
      * @param {string} pdf  - The name of the pdf to be put into S3
      */
     async function putInS3(bucket, object, key) {
-<<<<<<< HEAD
-        logger.info('Putting in S3');
-        let data;
-        fs.readFile(`./${object}`, function(err, file) {
-            if (err) {
-                logger.error(err);
-            }
-            data = file;
-        });
-
-        const command = new PutObjectCommand({
-            Bucket: bucket,
-            Key: `${key}`,
-            Body: data,
-            contentType: 'application/pdf',
-            ServerSideEncryption: 'aws:kms',
-            SSEKMSKeyId: process.env.KMS_KEY
-=======
         return new Promise((res, rej) => {
             logger.info('Putting in S3');
             fs.readFile(`./${object}`, async function(error, file) {
@@ -103,7 +85,6 @@
                     rej(err);
                 }
             });
->>>>>>> 4e54331a
         });
 
         try {
