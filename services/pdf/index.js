--- conflicted
+++ resolved
@@ -122,14 +122,6 @@
             //     loops through each question in the theme, which are each written using addPDFQuestion
             Object.keys(json.themes).forEach(function(t) {
                 const theme = json.themes[t];
-<<<<<<< HEAD
-                pdfDocument.fontSize(17.5).font('Helvetica-Bold');
-
-                const height = pdfDocument.currentLineHeight();
-                pdfDocument.rect(pdfDocument.x, pdfDocument.y - 5, 500, height + 7).fill('#444444');
-
-                pdfDocument.fillColor('#FFFFFF').text(theme.title, {underline: true});
-=======
                 pdfDocument.fontSize(14.5).font('Helvetica-Bold');
 
                 const height = pdfDocument.currentLineHeight();
@@ -141,7 +133,6 @@
 
                 pdfDocument.moveDown();
 
->>>>>>> 4e54331a
                 Object.keys(theme.values).forEach(function(question) {
                     addPDFQuestion(theme.values[question]);
                 });
