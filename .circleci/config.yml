# Javascript Node CircleCI 2.0 configuration file
#
# Check https://circleci.com/docs/2.0/language-javascript/ for more details
#
version: 2.1
executors:
  docker-publisher:
    environment:
      IMAGE_NAME: cica-repo-dev
      NODE_ENV: dev
    docker:
      # Image tool container
      - image: ministryofjustice/cloud-platform-tools
jobs:
  build-for-test:
    docker:
      - image: cimg/node:20.1.0
    steps:
      - checkout
      - run:
          name: npm audit
          command: npm audit --production --audit-level=moderate
      - persist_to_workspace:
          root: ./
          paths:
            - '*'
      - restore_cache:
          key: v1-npm-{{ checksum "package.json" }}-{{checksum "package-lock.json" }}
      - run:
          name: Install npm dependencies
          command: 'if [ -d node_modules ]; then echo package.json and package-lock.json unchanged. Using node_modules cache.; else npm ci --loglevel warn --yes; fi'
      - save_cache:
          key: v1-npm-{{ checksum "package.json" }}-{{checksum "package-lock.json" }}
          paths:
            - ./node_modules
  test:
    docker:
      - image: cimg/node:20.1.0
    steps:
      - attach_workspace:
          at: ./
      - restore_cache:
          key: v1-npm-{{ checksum "package.json" }}-{{checksum "package-lock.json" }}
      - run:
          name: Run tests and code coverage
          command: npx --no-install jest --ci --runInBand --bail --silent --coverage --projects jest.config.js
  lint:
    docker:
      - image: cimg/node:20.1.0
    steps:
      - attach_workspace:
          at: ./
      - restore_cache:
          key: v1-npm-{{ checksum "package.json" }}-{{checksum "package-lock.json" }}
      - run:
          name: Lint codebase
          command: npx --no-install eslint .
  build:
    executor: docker-publisher
    steps:
      - checkout
      - setup_remote_docker
      - run:
          name: Build docker image
          command: |
            docker build --no-cache -t cica/cica-repo-dev .
      - run:
          name: Archive Docker Image
          command: |
            docker save -o image.tar cica/cica-repo-dev:latest
      - persist_to_workspace:
          root: .
          paths:
            - ./image.tar
  publish_latest:
    executor: docker-publisher
    steps:
      - attach_workspace:
          at: /tmp/workspace
      - setup_remote_docker
      - run:
          name: Load archived Docker image
          command: docker load -i /tmp/workspace/image.tar
      - run:
          name: Test the container
          command: |
            docker run -d -p 3001:3001 --restart=always --name cica-repo-dev cica/cica-repo-dev:latest
            docker ps
            docker stop cica-repo-dev
            docker ps
  push_image:
    executor: docker-publisher
    steps:
      - attach_workspace:
          at: /tmp/workspace
      - setup_remote_docker
      - run:
          name: Load archived Docker image
          command: docker load -i /tmp/workspace/image.tar
      - run:
          name: Authenticate and push image to ecr
          command: |
            echo "run aws"
            aws ecr get-login-password --region eu-west-2 | docker login --username AWS --password-stdin 754256621582.dkr.ecr.eu-west-2.amazonaws.com

            docker tag cica/cica-repo-dev:latest ${ECR_REPOSITORY}/cica/cica-repo-dev:${CIRCLE_SHA1}
            docker push ${ECR_REPOSITORY}/cica/cica-repo-dev:${CIRCLE_SHA1}

            if [ "${CIRCLE_BRANCH}" ==  "application-service-deploy" ]; then
               docker tag cica/cica-repo-dev:latest ${ECR_REPOSITORY}/cica/cica-repo-dev:${CIRCLE_SHA1}
               docker push ${ECR_REPOSITORY}/cica/cica-repo-dev:${CIRCLE_SHA1}
            fi
  deploy_to_dev:
    executor: docker-publisher
    steps:
      - checkout
      - setup_remote_docker:
          docker_layer_caching: true
      - run:
          name: Authenticate with cluster
          command: |
            echo -n ${K8S_CLUSTER_CERT} | base64 -d > ./live_ca.crt
            kubectl config set-cluster ${K8S_CLUSTER_NAME} --certificate-authority=./live_ca.crt --server=https://${K8S_CLUSTER_NAME}
            kubectl config set-credentials circleci --token=${K8S_TOKEN_DEV}
            kubectl config set-context ${K8S_CLUSTER_NAME} --cluster=${K8S_CLUSTER_NAME} --user=circleci --namespace=claim-criminal-injuries-compensation-dev
            kubectl config use-context ${K8S_CLUSTER_NAME}
            kubectl config current-context
            kubectl --namespace=claim-criminal-injuries-compensation-dev get pods
      - deploy:
          name: Deploy to the cluster
          command: |
            echo "deploy before aws ecr"
            kubectl set image -f kube_deploy/Dev/deploy.yml application-service=${ECR_REPOSITORY}/cica/cica-repo-dev:${CIRCLE_SHA1} --local -o yaml \
            | kubectl apply -f -
            kubectl apply \
                -f kube_deploy/Dev/service.yml \
                -f kube_deploy/Dev/ingress.yml

  deploy_to_uat:
    executor: docker-publisher
    steps:
      - checkout
      - setup_remote_docker:
          docker_layer_caching: true
      - run:
          name: Authenticate with cluster
          command: |
            echo -n ${K8S_CLUSTER_CERT} | base64 -d > ./live_ca.crt
            kubectl config set-cluster ${K8S_CLUSTER_NAME} --certificate-authority=./live_ca.crt --server=https://${K8S_CLUSTER_NAME}
            kubectl config set-credentials circleci --token=${K8S_TOKEN_UAT}
            kubectl config set-context ${K8S_CLUSTER_NAME} --cluster=${K8S_CLUSTER_NAME} --user=circleci --namespace=claim-criminal-injuries-compensation-uat
            kubectl config use-context ${K8S_CLUSTER_NAME}
            kubectl config current-context
            kubectl --namespace=claim-criminal-injuries-compensation-uat get pods
      - deploy:
          name: Deploy to the cluster
          command: |
            echo "deploy before aws ecr"
            kubectl set image -f kube_deploy/Uat/deploy.yml application-service=${ECR_REPOSITORY}/cica/cica-repo-dev:${CIRCLE_SHA1} --local -o yaml \
            | kubectl apply -f -
            kubectl apply \
                -f kube_deploy/Uat/service.yml \
                -f kube_deploy/Uat/ingress.yml
  deploy_to_prod:
    executor: docker-publisher
    steps:
      - checkout
      - setup_remote_docker:
          docker_layer_caching: true
      - run:
          name: Authenticate with cluster
          command: |
            echo -n ${K8S_CLUSTER_CERT} | base64 -d > ./live_ca.crt
            kubectl config set-cluster ${K8S_CLUSTER_NAME} --certificate-authority=./live_ca.crt --server=https://${K8S_CLUSTER_NAME}
            kubectl config set-credentials circleci --token=${K8S_TOKEN_PROD}
            kubectl config set-context ${K8S_CLUSTER_NAME} --cluster=${K8S_CLUSTER_NAME} --user=circleci --namespace=claim-criminal-injuries-compensation-prod
            kubectl config use-context ${K8S_CLUSTER_NAME}
            kubectl config current-context
            kubectl --namespace=claim-criminal-injuries-compensation-prod get pods
      - deploy:
          name: Deploy to the cluster
          command: |
            echo "deploy before aws ecr"
            kubectl set image -f kube_deploy/Prod/deploy.yml application-service=${ECR_REPOSITORY}/cica/cica-repo-dev:${CIRCLE_SHA1} --local -o yaml \
            | kubectl apply -f -
            kubectl apply \
                -f kube_deploy/Prod/service.yml \
                -f kube_deploy/Prod/ingress.yml
  deploy_to_stag:
    executor: docker-publisher
    steps:
      - checkout
      - setup_remote_docker:
          docker_layer_caching: true
      - run:
          name: Authenticate with cluster
          command: |
            echo -n ${K8S_CLUSTER_CERT} | base64 -d > ./live_ca.crt
            kubectl config set-cluster ${K8S_CLUSTER_NAME} --certificate-authority=./live_ca.crt --server=https://${K8S_CLUSTER_NAME}
            kubectl config set-credentials circleci --token=${K8S_TOKEN_STAG}
            kubectl config set-context ${K8S_CLUSTER_NAME} --cluster=${K8S_CLUSTER_NAME} --user=circleci --namespace=claim-criminal-injuries-compensation-stag
            kubectl config use-context ${K8S_CLUSTER_NAME}
            kubectl config current-context
            kubectl --namespace=claim-criminal-injuries-compensation-stag get pods
      - deploy:
          name: Deploy to the cluster
          command: |
            echo "deploy before aws ecr"
            kubectl set image -f kube_deploy/Stag/deploy.yml application-service=${ECR_REPOSITORY}/cica/cica-repo-dev:${CIRCLE_SHA1} --local -o yaml \
            | kubectl apply -f -
            kubectl apply \
                -f kube_deploy/Stag/service.yml \
                -f kube_deploy/Stag/ingress.yml

workflows:
  version: 2
  build-test-push-deploydev-deploytouatapproval-deployuat-deploytoprodapproval-deployprod:
    jobs:
      - build-for-test
      - test:
          requires:
            - build-for-test
      - lint:
          requires:
            - build-for-test
      - build:
          requires:
            - test
            - lint
      - publish_latest:
          requires:
            - build
      - push_image:
          requires:
            - publish_latest
          filters:
            branches:
              only: application-service-deploy
      - deploy_to_dev:
          requires:
            - push_image
          filters:
            branches:
              only: application-service-deploy
      - deploy_to_uat_approval:
          type: approval
          requires:
            - push_image
            - deploy_to_dev
      - deploy_to_uat:
          #          type: approval
          requires:
            - push_image
            - deploy_to_uat_approval
          filters:
            branches:
              only: application-service-deploy
      - deploy_to_prod_approval:
          type: approval
          requires:
            - push_image
            - deploy_to_uat
          filters:
            branches:
              only: application-service-deploy
      - deploy_to_prod:
          requires:
            - deploy_to_prod_approval
          filters:
            branches:
<<<<<<< HEAD
              only: application-service-deploy
      - deploy_to_staging_approval:
          type: approval
          requires:
            - push_image
          filters:
            branches:
              only: application-service-deploy-to-staging
      - deploy_to_staging:
          requires:
            - deploy_to_staging_approval
          filters:
            branches:
              only: application-service-deploy-to-staging
=======
              only: application-service-deploy
>>>>>>> 43b2b605
<|MERGE_RESOLUTION|>--- conflicted
+++ resolved
@@ -268,7 +268,6 @@
             - deploy_to_prod_approval
           filters:
             branches:
-<<<<<<< HEAD
               only: application-service-deploy
       - deploy_to_staging_approval:
           type: approval
@@ -282,7 +281,4 @@
             - deploy_to_staging_approval
           filters:
             branches:
-              only: application-service-deploy-to-staging
-=======
-              only: application-service-deploy
->>>>>>> 43b2b605
+              only: application-service-deploy-to-staging